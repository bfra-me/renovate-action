--- conflicted
+++ resolved
@@ -44,12 +44,6 @@
         contains(join(github.event.*.body, ''), '- [x] <!-- unschedule-branch=')
       )
     name: Renovate
-<<<<<<< HEAD
-    secrets: inherit
-    uses: bfra-me/.github/.github/workflows/renovate.yaml@v1
-    with:
-      print_config: ${{ inputs.print_config || false }}
-=======
     runs-on: ubuntu-latest
     steps:
       - if: github.event_name == 'push'
@@ -77,5 +71,4 @@
           print_config: ${{ inputs.print_config }}
           renovate_app_id: ${{ secrets.APPLICATION_ID }}
           renovate_app_pem: ${{ secrets.APPLICATION_PRIVATE_KEY }}
-          renovate_app_slug: ${{ github.repository_owner }}
->>>>>>> 563ceff9
+          renovate_app_slug: ${{ github.repository_owner }}