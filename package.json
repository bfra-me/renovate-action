{
  "name": "@bfra.me/renovate-action",
<<<<<<< HEAD
  "packageManager": "pnpm@10.15.0",
  "version": "7.61.1",
=======
  "version": "0.0.0-semantic-release",
>>>>>>> 135e99de
  "private": true,
  "description": "GitHub Action for Self-Hosted Renovate",
  "keywords": [
    "renovate",
    "self-hosted",
    "action",
    "github-action",
    "composite",
    "nodejs",
    "typescript",
    "github-actions"
  ],
  "repository": {
    "type": "git",
    "url": "git+https://github.com/bfra-me/renovate-action.git"
  },
  "license": "MIT",
  "author": "Marcus R. Brown <git@mrbro.dev>",
  "type": "module",
  "main": "dist/index.js",
  "scripts": {
    "bootstrap": "pnpm install --prefer-offline --loglevel warn",
    "build": "tsup",
    "check": "pnpm run check-types && pnpm run lint",
    "check-types": "tsc --noEmit",
    "dev": "tsup --watch",
    "fix": "eslint --fix",
    "postinstall": "simple-git-hooks",
    "lint": "eslint",
    "test": "vitest run"
  },
  "simple-git-hooks": {
    "pre-commit": "pnpm exec nano-staged"
  },
  "nano-staged": {
    "*.{ts,js,jsx,tsx,css,md,json,yaml,yml}": [
      "pnpm run fix"
    ],
    "package.json": [
      "pnpx sort-package-json"
    ]
  },
  "prettier": "@bfra.me/prettier-config/120-proof",
  "dependencies": {
    "@actions/core": "1.11.1"
  },
  "devDependencies": {
    "@bfra.me/eslint-config": "0.27.0",
    "@bfra.me/prettier-config": "0.16.1",
    "@bfra.me/tsconfig": "0.12.0",
    "@semantic-release/changelog": "6.0.3",
    "@semantic-release/git": "10.0.1",
    "@types/node": "22.17.2",
    "@vitest/eslint-plugin": "1.3.4",
    "conventional-changelog-conventionalcommits": "9.1.0",
    "esbuild-plugin-license": "1.2.3",
    "eslint": "9.34.0",
    "eslint-config-prettier": "10.1.8",
    "eslint-plugin-no-only-tests": "3.3.0",
    "eslint-plugin-node-dependencies": "1.1.2",
    "eslint-plugin-prettier": "5.5.4",
    "jiti": "2.5.1",
    "js-yaml": "4.1.0",
    "nano-staged": "0.8.0",
    "prettier": "3.6.2",
    "semantic-release": "24.2.7",
    "semantic-release-export-data": "1.1.1",
    "simple-git-hooks": "2.13.1",
    "tsup": "8.5.0",
    "typescript": "5.8.3",
    "vitest": "3.2.4"
  },
  "packageManager": "pnpm@10.15.0",
  "engines": {
    "node": "22.17.1"
  }
}<|MERGE_RESOLUTION|>--- conflicted
+++ resolved
@@ -1,11 +1,6 @@
 {
   "name": "@bfra.me/renovate-action",
-<<<<<<< HEAD
-  "packageManager": "pnpm@10.15.0",
-  "version": "7.61.1",
-=======
   "version": "0.0.0-semantic-release",
->>>>>>> 135e99de
   "private": true,
   "description": "GitHub Action for Self-Hosted Renovate",
   "keywords": [
