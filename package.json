--- conflicted
+++ resolved
@@ -1,12 +1,7 @@
 {
   "name": "@bfra.me/renovate-action",
-<<<<<<< HEAD
-  "packageManager": "yarn@3.6.3",
-  "version": "2.1.26",
-=======
   "packageManager": "yarn@3.6.4",
   "version": "0.0.0-development",
->>>>>>> 7b57dd4d
   "private": true,
   "description": "GitHub Action for Self-Hosted Renovate",
   "main": "dist/index.js",
