--- conflicted
+++ resolved
@@ -1,12 +1,7 @@
 {
   "name": "@bfra.me/renovate-action",
-<<<<<<< HEAD
-  "packageManager": "pnpm@8.15.1",
-  "version": "2.7.25",
-=======
   "packageManager": "pnpm@8.15.2",
   "version": "0.0.0-development",
->>>>>>> 1f465365
   "private": true,
   "description": "GitHub Action for Self-Hosted Renovate",
   "main": "dist/index.js",
