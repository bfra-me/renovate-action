--- conflicted
+++ resolved
@@ -1,12 +1,7 @@
 {
   "name": "@bfra.me/renovate-action",
-<<<<<<< HEAD
-  "packageManager": "pnpm@9.11.0",
-  "version": "4.58.0",
-=======
   "packageManager": "pnpm@9.12.0",
   "version": "0.0.0-semantic-release",
->>>>>>> 0c3a5d77
   "private": true,
   "type": "module",
   "description": "GitHub Action for Self-Hosted Renovate",
