{
  "name": "@bfra.me/renovate-action",
<<<<<<< HEAD
  "packageManager": "pnpm@10.7.1",
  "version": "5.135.0",
=======
  "packageManager": "pnpm@10.8.0",
  "version": "0.0.0-semantic-release",
>>>>>>> 5076fd6b
  "private": true,
  "type": "module",
  "description": "GitHub Action for Self-Hosted Renovate",
  "main": "dist/index.js",
  "scripts": {
    "bootstrap": "pnpm install --prefer-offline --loglevel error",
    "build": "tsup",
    "dev": "tsup --watch",
    "fix": "pnpm run lint --fix",
    "format": "prettier --write .",
    "lint": "eslint .",
    "check": "pnpm run check-types && pnpm run lint",
    "check-format": "prettier --check .",
    "check-types": "tsc",
    "test": "vitest run"
  },
  "repository": {
    "type": "git",
    "url": "git+https://github.com/bfra-me/renovate-action.git"
  },
  "keywords": [
    "renovate",
    "self-hosted",
    "action",
    "github-action",
    "composite",
    "nodejs",
    "typescript",
    "github-actions"
  ],
  "author": "Marcus R. Brown <git@mrbro.dev>",
  "license": "MIT",
  "dependencies": {
    "@actions/core": "1.11.1"
  },
  "devDependencies": {
    "@bfra.me/eslint-config": "0.18.0",
    "@bfra.me/prettier-config": "0.15.3",
    "@bfra.me/tsconfig": "0.9.7",
    "@semantic-release/changelog": "6.0.3",
    "@semantic-release/git": "10.0.1",
    "@swc/core": "1.11.18",
    "@types/node": "22.13.16",
    "@vitest/eslint-plugin": "1.1.39",
    "conventional-changelog-conventionalcommits": "8.0.0",
    "esbuild-plugin-license": "1.2.3",
    "eslint": "9.24.0",
    "eslint-config-prettier": "10.1.1",
    "eslint-plugin-no-only-tests": "3.3.0",
    "eslint-plugin-node-dependencies": "0.12.0",
    "eslint-plugin-prettier": "5.2.6",
    "jiti": "2.4.2",
    "js-yaml": "4.1.0",
    "prettier": "3.5.3",
    "semantic-release": "24.2.3",
    "semantic-release-export-data": "1.1.0",
    "tsup": "8.4.0",
    "typescript": "5.8.3",
    "vitest": "3.1.1"
  },
  "pnpm": {
    "onlyBuiltDependencies": [
      "@swc/core",
      "esbuild"
    ]
  }
}<|MERGE_RESOLUTION|>--- conflicted
+++ resolved
@@ -1,12 +1,7 @@
 {
   "name": "@bfra.me/renovate-action",
-<<<<<<< HEAD
-  "packageManager": "pnpm@10.7.1",
-  "version": "5.135.0",
-=======
   "packageManager": "pnpm@10.8.0",
   "version": "0.0.0-semantic-release",
->>>>>>> 5076fd6b
   "private": true,
   "type": "module",
   "description": "GitHub Action for Self-Hosted Renovate",
