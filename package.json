{
  "name": "@bfra.me/renovate-action",
<<<<<<< HEAD
  "packageManager": "pnpm@8.15.7",
  "version": "3.100.0",
=======
  "packageManager": "pnpm@8.15.8",
  "version": "0.0.0-semantic-release",
>>>>>>> 6357234c
  "private": true,
  "type": "module",
  "description": "GitHub Action for Self-Hosted Renovate",
  "main": "dist/index.js",
  "scripts": {
    "build": "rimraf dist && ncc build src/main.ts --license licenses.txt -o dist",
    "build-release": "rimraf dist && ncc build src/main.ts --license licenses.txt -o dist --minify --no-cache --no-source-map-register",
    "format": "prettier --write .",
    "lint": "pnpm run check-format && pnpm run check-types && pnpm run lint-source",
    "check-format": "prettier --check .",
    "check-types": "tsc",
    "lint-source": "eslint . --report-unused-disable-directives --max-warnings 0",
    "test": "vitest"
  },
  "repository": {
    "type": "git",
    "url": "git+https://github.com/bfra-me/renovate-action.git"
  },
  "keywords": [
    "renovate",
    "self-hosted",
    "action",
    "github-action",
    "composite",
    "nodejs",
    "typescript",
    "github-actions"
  ],
  "author": "Marcus R. Brown <git@mrbro.dev>",
  "license": "MIT",
  "dependencies": {
    "@actions/core": "1.10.1"
  },
  "devDependencies": {
    "@bfra.me/tsconfig": "0.5.0",
    "@semantic-release/git": "10.0.1",
    "@types/node": "20.12.7",
    "@typescript-eslint/eslint-plugin": "7.8.0",
    "@typescript-eslint/parser": "7.8.0",
    "@vercel/ncc": "0.38.1",
    "conventional-changelog-conventionalcommits": "7.0.2",
    "eslint": "8.57.0",
    "js-yaml": "4.1.0",
    "prettier": "3.2.5",
    "rimraf": "5.0.5",
    "semantic-release": "23.0.8",
    "semantic-release-export-data": "1.0.1",
    "typescript": "5.4.5",
    "vitest": "1.5.2"
  }
}<|MERGE_RESOLUTION|>--- conflicted
+++ resolved
@@ -1,12 +1,7 @@
 {
   "name": "@bfra.me/renovate-action",
-<<<<<<< HEAD
-  "packageManager": "pnpm@8.15.7",
-  "version": "3.100.0",
-=======
   "packageManager": "pnpm@8.15.8",
   "version": "0.0.0-semantic-release",
->>>>>>> 6357234c
   "private": true,
   "type": "module",
   "description": "GitHub Action for Self-Hosted Renovate",
