{
  "name": "@bfra.me/renovate-action",
<<<<<<< HEAD
  "packageManager": "pnpm@9.8.0",
  "version": "4.19.0",
=======
  "packageManager": "pnpm@9.9.0",
  "version": "0.0.0-semantic-release",
>>>>>>> b164d8c4
  "private": true,
  "type": "module",
  "description": "GitHub Action for Self-Hosted Renovate",
  "main": "dist/index.js",
  "scripts": {
    "bootstrap": "pnpm install && pnpm run build-release && pnpm run format",
    "build": "rimraf dist && ncc build src/main.ts --license licenses.txt -o dist",
    "build-release": "rimraf dist && ncc build src/main.ts --license licenses.txt -o dist --minify --no-cache --no-source-map-register",
    "format": "prettier --write .",
    "lint": "pnpm run check-format && pnpm run check-types && pnpm run lint-source",
    "check-format": "prettier --check .",
    "check-types": "tsc",
    "lint-source": "eslint .",
    "test": "vitest"
  },
  "repository": {
    "type": "git",
    "url": "git+https://github.com/bfra-me/renovate-action.git"
  },
  "keywords": [
    "renovate",
    "self-hosted",
    "action",
    "github-action",
    "composite",
    "nodejs",
    "typescript",
    "github-actions"
  ],
  "author": "Marcus R. Brown <git@mrbro.dev>",
  "license": "MIT",
  "dependencies": {
    "@actions/core": "1.10.1"
  },
  "devDependencies": {
    "@bfra.me/tsconfig": "0.6.0",
    "@eslint-types/import": "2.29.1",
    "@eslint-types/typescript-eslint": "7.5.0",
    "@eslint/js": "9.9.0",
    "@semantic-release/git": "10.0.1",
    "@types/eslint__js": "8.42.3",
    "@types/node": "20.16.0",
    "@vercel/ncc": "0.38.1",
    "conventional-changelog-conventionalcommits": "8.0.0",
    "eslint": "9.9.0",
    "eslint-define-config": "2.1.0",
    "js-yaml": "4.1.0",
    "prettier": "3.3.3",
    "rimraf": "6.0.1",
    "semantic-release": "24.1.0",
    "semantic-release-export-data": "1.1.0",
    "tsx": "4.18.0",
    "typescript": "5.5.4",
    "typescript-eslint": "8.2.0",
    "vitest": "2.0.2"
  }
}<|MERGE_RESOLUTION|>--- conflicted
+++ resolved
@@ -1,12 +1,7 @@
 {
   "name": "@bfra.me/renovate-action",
-<<<<<<< HEAD
-  "packageManager": "pnpm@9.8.0",
-  "version": "4.19.0",
-=======
   "packageManager": "pnpm@9.9.0",
   "version": "0.0.0-semantic-release",
->>>>>>> b164d8c4
   "private": true,
   "type": "module",
   "description": "GitHub Action for Self-Hosted Renovate",
