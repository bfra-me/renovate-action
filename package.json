{
  "name": "@bfra.me/renovate-action",
<<<<<<< HEAD
  "packageManager": "pnpm@10.6.1",
  "version": "5.98.3",
=======
  "packageManager": "pnpm@10.6.2",
  "version": "0.0.0-semantic-release",
>>>>>>> 296d645f
  "private": true,
  "type": "module",
  "description": "GitHub Action for Self-Hosted Renovate",
  "main": "dist/index.js",
  "scripts": {
    "bootstrap": "pnpm install --prefer-offline --loglevel error",
    "build": "tsup",
    "dev": "tsup --watch",
    "fix": "pnpm run lint --fix",
    "format": "prettier --write .",
    "lint": "eslint .",
    "check": "pnpm run check-types && pnpm run lint",
    "check-format": "prettier --check .",
    "check-types": "tsc",
    "test": "vitest run"
  },
  "repository": {
    "type": "git",
    "url": "git+https://github.com/bfra-me/renovate-action.git"
  },
  "keywords": [
    "renovate",
    "self-hosted",
    "action",
    "github-action",
    "composite",
    "nodejs",
    "typescript",
    "github-actions"
  ],
  "author": "Marcus R. Brown <git@mrbro.dev>",
  "license": "MIT",
  "dependencies": {
    "@actions/core": "1.11.1"
  },
  "devDependencies": {
    "@bfra.me/eslint-config": "0.16.5",
    "@bfra.me/prettier-config": "0.15.2",
    "@bfra.me/tsconfig": "0.9.7",
    "@semantic-release/changelog": "6.0.3",
    "@semantic-release/git": "10.0.1",
    "@swc/core": "1.11.8",
    "@types/node": "22.13.0",
    "@vitest/eslint-plugin": "1.1.36",
    "conventional-changelog-conventionalcommits": "8.0.0",
    "esbuild-plugin-license": "1.2.3",
    "eslint": "9.22.0",
    "eslint-config-prettier": "10.1.1",
    "eslint-plugin-no-only-tests": "3.3.0",
    "eslint-plugin-node-dependencies": "0.12.0",
    "eslint-plugin-prettier": "5.2.3",
    "jiti": "2.4.2",
    "js-yaml": "4.1.0",
    "prettier": "3.5.3",
    "semantic-release": "24.2.3",
    "semantic-release-export-data": "1.1.0",
    "tsup": "8.4.0",
    "typescript": "5.8.2",
    "vitest": "3.0.8"
  },
  "pnpm": {
    "onlyBuiltDependencies": [
      "@swc/core",
      "esbuild"
    ]
  }
}<|MERGE_RESOLUTION|>--- conflicted
+++ resolved
@@ -1,12 +1,7 @@
 {
   "name": "@bfra.me/renovate-action",
-<<<<<<< HEAD
-  "packageManager": "pnpm@10.6.1",
-  "version": "5.98.3",
-=======
   "packageManager": "pnpm@10.6.2",
   "version": "0.0.0-semantic-release",
->>>>>>> 296d645f
   "private": true,
   "type": "module",
   "description": "GitHub Action for Self-Hosted Renovate",
