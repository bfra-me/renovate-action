--- conflicted
+++ resolved
@@ -1,12 +1,7 @@
 {
   "name": "@bfra.me/renovate-action",
-<<<<<<< HEAD
-  "packageManager": "pnpm@10.11.0",
-  "version": "6.1.2",
-=======
   "packageManager": "pnpm@10.11.1",
   "version": "0.0.0-semantic-release",
->>>>>>> 5c26e778
   "private": true,
   "type": "module",
   "description": "GitHub Action for Self-Hosted Renovate",
