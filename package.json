--- conflicted
+++ resolved
@@ -1,12 +1,7 @@
 {
   "name": "@bfra.me/renovate-action",
-<<<<<<< HEAD
-  "packageManager": "pnpm@8.14.1",
-  "version": "2.6.27",
-=======
   "packageManager": "pnpm@8.14.2",
   "version": "0.0.0-development",
->>>>>>> d4ee61ca
   "private": true,
   "description": "GitHub Action for Self-Hosted Renovate",
   "main": "dist/index.js",
