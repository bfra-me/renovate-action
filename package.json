--- conflicted
+++ resolved
@@ -1,12 +1,7 @@
 {
   "name": "@bfra.me/renovate-action",
-<<<<<<< HEAD
-  "packageManager": "pnpm@10.6.4",
-  "version": "5.112.3",
-=======
   "packageManager": "pnpm@10.6.5",
   "version": "0.0.0-semantic-release",
->>>>>>> 21248e4e
   "private": true,
   "type": "module",
   "description": "GitHub Action for Self-Hosted Renovate",
