{
  "name": "@bfra.me/renovate-action",
<<<<<<< HEAD
  "packageManager": "pnpm@10.7.0",
  "version": "5.130.0",
=======
  "packageManager": "pnpm@10.7.1",
  "version": "0.0.0-semantic-release",
>>>>>>> 2cc35dee
  "private": true,
  "type": "module",
  "description": "GitHub Action for Self-Hosted Renovate",
  "main": "dist/index.js",
  "scripts": {
    "bootstrap": "pnpm install --prefer-offline --loglevel error",
    "build": "tsup",
    "dev": "tsup --watch",
    "fix": "pnpm run lint --fix",
    "format": "prettier --write .",
    "lint": "eslint .",
    "check": "pnpm run check-types && pnpm run lint",
    "check-format": "prettier --check .",
    "check-types": "tsc",
    "test": "vitest run"
  },
  "repository": {
    "type": "git",
    "url": "git+https://github.com/bfra-me/renovate-action.git"
  },
  "keywords": [
    "renovate",
    "self-hosted",
    "action",
    "github-action",
    "composite",
    "nodejs",
    "typescript",
    "github-actions"
  ],
  "author": "Marcus R. Brown <git@mrbro.dev>",
  "license": "MIT",
  "dependencies": {
    "@actions/core": "1.11.1"
  },
  "devDependencies": {
    "@bfra.me/eslint-config": "0.18.0",
    "@bfra.me/prettier-config": "0.15.3",
    "@bfra.me/tsconfig": "0.9.7",
    "@semantic-release/changelog": "6.0.3",
    "@semantic-release/git": "10.0.1",
    "@swc/core": "1.11.15",
    "@types/node": "22.13.16",
    "@vitest/eslint-plugin": "1.1.38",
    "conventional-changelog-conventionalcommits": "8.0.0",
    "esbuild-plugin-license": "1.2.3",
    "eslint": "9.23.0",
    "eslint-config-prettier": "10.1.1",
    "eslint-plugin-no-only-tests": "3.3.0",
    "eslint-plugin-node-dependencies": "0.12.0",
    "eslint-plugin-prettier": "5.2.5",
    "jiti": "2.4.2",
    "js-yaml": "4.1.0",
    "prettier": "3.5.3",
    "semantic-release": "24.2.3",
    "semantic-release-export-data": "1.1.0",
    "tsup": "8.4.0",
    "typescript": "5.8.2",
    "vitest": "3.1.1"
  },
  "pnpm": {
    "onlyBuiltDependencies": [
      "@swc/core",
      "esbuild"
    ]
  }
}<|MERGE_RESOLUTION|>--- conflicted
+++ resolved
@@ -1,12 +1,7 @@
 {
   "name": "@bfra.me/renovate-action",
-<<<<<<< HEAD
-  "packageManager": "pnpm@10.7.0",
-  "version": "5.130.0",
-=======
   "packageManager": "pnpm@10.7.1",
   "version": "0.0.0-semantic-release",
->>>>>>> 2cc35dee
   "private": true,
   "type": "module",
   "description": "GitHub Action for Self-Hosted Renovate",
