--- conflicted
+++ resolved
@@ -1,12 +1,7 @@
 {
   "name": "@bfra.me/renovate-action",
-<<<<<<< HEAD
-  "packageManager": "pnpm@9.15.6",
-  "version": "5.93.0",
-=======
   "packageManager": "pnpm@10.5.2",
   "version": "0.0.0-semantic-release",
->>>>>>> 7ebf3128
   "private": true,
   "type": "module",
   "description": "GitHub Action for Self-Hosted Renovate",
