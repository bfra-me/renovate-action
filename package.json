--- conflicted
+++ resolved
@@ -1,12 +1,7 @@
 {
   "name": "@bfra.me/renovate-action",
-<<<<<<< HEAD
-  "packageManager": "pnpm@8.15.2",
-  "version": "2.7.30",
-=======
   "packageManager": "pnpm@8.15.3",
   "version": "0.0.0-development",
->>>>>>> 7fe965fd
   "private": true,
   "description": "GitHub Action for Self-Hosted Renovate",
   "main": "dist/index.js",
