{
  "name": "@bfra.me/renovate-action",
<<<<<<< HEAD
  "packageManager": "pnpm@10.10.0",
  "version": "5.162.2",
=======
  "packageManager": "pnpm@10.11.0",
  "version": "0.0.0-semantic-release",
>>>>>>> 68c3a070
  "private": true,
  "type": "module",
  "description": "GitHub Action for Self-Hosted Renovate",
  "main": "dist/index.js",
  "scripts": {
    "bootstrap": "pnpm install --prefer-offline --loglevel error",
    "build": "tsup",
    "dev": "tsup --watch",
    "fix": "pnpm run lint --fix",
    "format": "prettier --write .",
    "lint": "eslint .",
    "check": "pnpm run check-types && pnpm run lint",
    "check-format": "prettier --check .",
    "check-types": "tsc",
    "test": "vitest run"
  },
  "repository": {
    "type": "git",
    "url": "git+https://github.com/bfra-me/renovate-action.git"
  },
  "keywords": [
    "renovate",
    "self-hosted",
    "action",
    "github-action",
    "composite",
    "nodejs",
    "typescript",
    "github-actions"
  ],
  "author": "Marcus R. Brown <git@mrbro.dev>",
  "license": "MIT",
  "dependencies": {
    "@actions/core": "1.11.1"
  },
  "devDependencies": {
    "@bfra.me/eslint-config": "0.20.6",
    "@bfra.me/prettier-config": "0.15.4",
    "@bfra.me/tsconfig": "0.9.7",
    "@semantic-release/changelog": "6.0.3",
    "@semantic-release/git": "10.0.1",
    "@swc/core": "1.11.24",
    "@types/node": "22.15.3",
    "@vitest/eslint-plugin": "1.1.44",
    "conventional-changelog-conventionalcommits": "8.0.0",
    "esbuild-plugin-license": "1.2.3",
    "eslint": "9.26.0",
    "eslint-config-prettier": "10.1.5",
    "eslint-plugin-no-only-tests": "3.3.0",
    "eslint-plugin-node-dependencies": "0.13.1",
    "eslint-plugin-prettier": "5.4.0",
    "jiti": "2.4.2",
    "js-yaml": "4.1.0",
    "prettier": "3.5.3",
    "semantic-release": "24.2.3",
    "semantic-release-export-data": "1.1.0",
    "tsup": "8.4.0",
    "typescript": "5.8.3",
    "vitest": "3.1.3"
  },
  "pnpm": {
    "onlyBuiltDependencies": [
      "@swc/core",
      "esbuild"
    ]
  }
}<|MERGE_RESOLUTION|>--- conflicted
+++ resolved
@@ -1,12 +1,7 @@
 {
   "name": "@bfra.me/renovate-action",
-<<<<<<< HEAD
-  "packageManager": "pnpm@10.10.0",
-  "version": "5.162.2",
-=======
   "packageManager": "pnpm@10.11.0",
   "version": "0.0.0-semantic-release",
->>>>>>> 68c3a070
   "private": true,
   "type": "module",
   "description": "GitHub Action for Self-Hosted Renovate",
