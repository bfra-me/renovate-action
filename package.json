--- conflicted
+++ resolved
@@ -1,12 +1,7 @@
 {
   "name": "@bfra.me/renovate-action",
-<<<<<<< HEAD
-  "packageManager": "pnpm@8.15.4",
-  "version": "3.37.0",
-=======
   "packageManager": "pnpm@8.15.5",
   "version": "0.0.0-semantic-release",
->>>>>>> fe4b5dc7
   "private": true,
   "type": "module",
   "description": "GitHub Action for Self-Hosted Renovate",
