--- conflicted
+++ resolved
@@ -1,12 +1,7 @@
 {
   "name": "@bfra.me/renovate-action",
-<<<<<<< HEAD
-  "packageManager": "pnpm@9.1.4",
-  "version": "3.132.2",
-=======
   "packageManager": "pnpm@9.3.0",
   "version": "0.0.0-semantic-release",
->>>>>>> 8b6b45f2
   "private": true,
   "type": "module",
   "description": "GitHub Action for Self-Hosted Renovate",
