--- conflicted
+++ resolved
@@ -1,12 +1,7 @@
 {
   "name": "@bfra.me/renovate-action",
-<<<<<<< HEAD
-  "packageManager": "pnpm@9.14.2",
-  "version": "5.8.2",
-=======
   "packageManager": "pnpm@9.14.3",
   "version": "0.0.0-semantic-release",
->>>>>>> d9155c7a
   "private": true,
   "type": "module",
   "description": "GitHub Action for Self-Hosted Renovate",
