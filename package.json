{
  "name": "@bfra.me/renovate-action",
<<<<<<< HEAD
  "packageManager": "pnpm@9.10.0",
  "version": "4.45.0",
=======
  "packageManager": "pnpm@9.11.0",
  "version": "0.0.0-semantic-release",
>>>>>>> 94b25a01
  "private": true,
  "type": "module",
  "description": "GitHub Action for Self-Hosted Renovate",
  "main": "dist/index.js",
  "scripts": {
    "bootstrap": "pnpm install && pnpm run build-release && pnpm run format",
    "build": "rimraf dist && ncc build src/main.ts --license licenses.txt -o dist",
    "build-release": "rimraf dist && ncc build src/main.ts --license licenses.txt -o dist --minify --no-cache --no-source-map-register",
    "format": "prettier --write .",
    "lint": "pnpm run check-format && pnpm run check-types && pnpm run lint-source",
    "check-format": "prettier --check .",
    "check-types": "tsc",
    "lint-source": "eslint .",
    "test": "vitest"
  },
  "repository": {
    "type": "git",
    "url": "git+https://github.com/bfra-me/renovate-action.git"
  },
  "keywords": [
    "renovate",
    "self-hosted",
    "action",
    "github-action",
    "composite",
    "nodejs",
    "typescript",
    "github-actions"
  ],
  "author": "Marcus R. Brown <git@mrbro.dev>",
  "license": "MIT",
  "dependencies": {
    "@actions/core": "1.10.1"
  },
  "devDependencies": {
    "@bfra.me/tsconfig": "0.7.0",
    "@eslint-types/import": "2.29.1",
    "@eslint-types/typescript-eslint": "7.5.0",
    "@eslint/js": "9.10.0",
    "@semantic-release/git": "10.0.1",
    "@types/eslint__js": "8.42.3",
    "@types/node": "20.16.0",
    "@vercel/ncc": "0.38.1",
    "conventional-changelog-conventionalcommits": "8.0.0",
    "eslint": "9.10.0",
    "eslint-define-config": "2.1.0",
    "js-yaml": "4.1.0",
    "prettier": "3.3.3",
    "rimraf": "6.0.1",
    "semantic-release": "24.1.0",
    "semantic-release-export-data": "1.1.0",
    "tsx": "4.19.0",
    "typescript": "5.5.4",
    "typescript-eslint": "8.6.0",
    "vitest": "2.1.0"
  }
}<|MERGE_RESOLUTION|>--- conflicted
+++ resolved
@@ -1,12 +1,7 @@
 {
   "name": "@bfra.me/renovate-action",
-<<<<<<< HEAD
-  "packageManager": "pnpm@9.10.0",
-  "version": "4.45.0",
-=======
   "packageManager": "pnpm@9.11.0",
   "version": "0.0.0-semantic-release",
->>>>>>> 94b25a01
   "private": true,
   "type": "module",
   "description": "GitHub Action for Self-Hosted Renovate",
