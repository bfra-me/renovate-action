{
  "name": "@bfra.me/renovate-action",
<<<<<<< HEAD
  "packageManager": "pnpm@8.13.1",
  "version": "2.6.1",
=======
  "packageManager": "pnpm@8.14.0",
  "version": "0.0.0-development",
>>>>>>> 594a0b1c
  "private": true,
  "description": "GitHub Action for Self-Hosted Renovate",
  "main": "dist/index.js",
  "scripts": {
    "build": "ncc build --license licenses.txt -o dist src/main.ts",
    "format": "prettier --write .",
    "check-format": "prettier --check .",
    "lint": "eslint . --report-unused-disable-directives --max-warnings 0",
    "test": "jest"
  },
  "repository": {
    "type": "git",
    "url": "git+https://github.com/bfra-me/renovate-action.git"
  },
  "keywords": [
    "github-actions",
    "actions",
    "github-action",
    "composite",
    "renovate"
  ],
  "author": "Marcus R. Brown <git@mrbro.dev>",
  "license": "MIT",
  "dependencies": {
    "@actions/core": "1.10.1"
  },
  "devDependencies": {
    "@semantic-release/git": "10.0.1",
    "@types/jest": "29.5.11",
    "@types/node": "20.10.6",
    "@typescript-eslint/eslint-plugin": "6.17.0",
    "@typescript-eslint/parser": "6.17.0",
    "@vercel/ncc": "0.38.1",
    "conventional-changelog-conventionalcommits": "7.0.2",
    "eslint": "8.56.0",
    "eslint-plugin-jest": "27.6.1",
    "jest": "29.7.0",
    "js-yaml": "4.1.0",
    "prettier": "3.1.1",
    "semantic-release": "22.0.12",
    "ts-jest": "29.1.1",
    "typescript": "5.3.3"
  }
}<|MERGE_RESOLUTION|>--- conflicted
+++ resolved
@@ -1,12 +1,7 @@
 {
   "name": "@bfra.me/renovate-action",
-<<<<<<< HEAD
-  "packageManager": "pnpm@8.13.1",
-  "version": "2.6.1",
-=======
   "packageManager": "pnpm@8.14.0",
   "version": "0.0.0-development",
->>>>>>> 594a0b1c
   "private": true,
   "description": "GitHub Action for Self-Hosted Renovate",
   "main": "dist/index.js",
