--- conflicted
+++ resolved
@@ -40,10 +40,6 @@
     "@bfra.me/eslint-config": "0.3.1",
     "@bfra.me/tsconfig": "0.8.1",
     "@semantic-release/git": "10.0.1",
-<<<<<<< HEAD
-=======
-    "@types/eslint__js": "8.42.3",
->>>>>>> 7ede7647
     "@types/node": "20.17.2",
     "@vercel/ncc": "0.38.2",
     "@vitest/eslint-plugin": "1.1.7",
@@ -58,10 +54,6 @@
     "semantic-release-export-data": "1.1.0",
     "tsx": "4.19.2",
     "typescript": "5.6.3",
-<<<<<<< HEAD
-=======
-    "typescript-eslint": "8.12.1",
->>>>>>> 7ede7647
     "vitest": "2.1.4"
   }
 }