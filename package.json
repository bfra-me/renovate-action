{
  "name": "@bfra.me/renovate-action",
<<<<<<< HEAD
  "packageManager": "pnpm@10.6.2",
  "version": "5.106.2",
=======
  "packageManager": "pnpm@10.6.3",
  "version": "0.0.0-semantic-release",
>>>>>>> 3dce782a
  "private": true,
  "type": "module",
  "description": "GitHub Action for Self-Hosted Renovate",
  "main": "dist/index.js",
  "scripts": {
    "bootstrap": "pnpm install --prefer-offline --loglevel error",
    "build": "tsup",
    "dev": "tsup --watch",
    "fix": "pnpm run lint --fix",
    "format": "prettier --write .",
    "lint": "eslint .",
    "check": "pnpm run check-types && pnpm run lint",
    "check-format": "prettier --check .",
    "check-types": "tsc",
    "test": "vitest run"
  },
  "repository": {
    "type": "git",
    "url": "git+https://github.com/bfra-me/renovate-action.git"
  },
  "keywords": [
    "renovate",
    "self-hosted",
    "action",
    "github-action",
    "composite",
    "nodejs",
    "typescript",
    "github-actions"
  ],
  "author": "Marcus R. Brown <git@mrbro.dev>",
  "license": "MIT",
  "dependencies": {
    "@actions/core": "1.11.1"
  },
  "devDependencies": {
    "@bfra.me/eslint-config": "0.16.5",
    "@bfra.me/prettier-config": "0.15.2",
    "@bfra.me/tsconfig": "0.9.7",
    "@semantic-release/changelog": "6.0.3",
    "@semantic-release/git": "10.0.1",
    "@swc/core": "1.11.9",
    "@types/node": "22.13.0",
    "@vitest/eslint-plugin": "1.1.37",
    "conventional-changelog-conventionalcommits": "8.0.0",
    "esbuild-plugin-license": "1.2.3",
    "eslint": "9.22.0",
    "eslint-config-prettier": "10.1.1",
    "eslint-plugin-no-only-tests": "3.3.0",
    "eslint-plugin-node-dependencies": "0.12.0",
    "eslint-plugin-prettier": "5.2.3",
    "jiti": "2.4.2",
    "js-yaml": "4.1.0",
    "prettier": "3.5.3",
    "semantic-release": "24.2.3",
    "semantic-release-export-data": "1.1.0",
    "tsup": "8.4.0",
    "typescript": "5.8.2",
    "vitest": "3.0.8"
  },
  "pnpm": {
    "onlyBuiltDependencies": [
      "@swc/core",
      "esbuild"
    ]
  }
}<|MERGE_RESOLUTION|>--- conflicted
+++ resolved
@@ -1,12 +1,7 @@
 {
   "name": "@bfra.me/renovate-action",
-<<<<<<< HEAD
-  "packageManager": "pnpm@10.6.2",
-  "version": "5.106.2",
-=======
   "packageManager": "pnpm@10.6.3",
   "version": "0.0.0-semantic-release",
->>>>>>> 3dce782a
   "private": true,
   "type": "module",
   "description": "GitHub Action for Self-Hosted Renovate",
