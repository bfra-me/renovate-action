--- conflicted
+++ resolved
@@ -1,12 +1,7 @@
 {
   "name": "@bfra.me/renovate-action",
-<<<<<<< HEAD
-  "packageManager": "pnpm@8.15.5",
-  "version": "3.56.0",
-=======
   "packageManager": "pnpm@8.15.6",
   "version": "0.0.0-semantic-release",
->>>>>>> d88f5c75
   "private": true,
   "type": "module",
   "description": "GitHub Action for Self-Hosted Renovate",
