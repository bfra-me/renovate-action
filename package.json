{
  "name": "@bfra.me/renovate-action",
<<<<<<< HEAD
  "packageManager": "yarn@4.0.1",
  "version": "2.1.30",
=======
  "packageManager": "yarn@4.0.2",
  "version": "0.0.0-development",
>>>>>>> 8bd5808d
  "private": true,
  "description": "GitHub Action for Self-Hosted Renovate",
  "main": "dist/index.js",
  "scripts": {
    "build": "ncc build --license licenses.txt -o dist src/main.ts",
    "format": "prettier --write .",
    "check-format": "prettier --check .",
    "lint": "eslint . --report-unused-disable-directives --max-warnings 0",
    "test": "jest"
  },
  "repository": {
    "type": "git",
    "url": "git+https://github.com/bfra-me/renovate-action.git"
  },
  "keywords": [
    "github-actions",
    "actions",
    "github-action",
    "composite",
    "renovate"
  ],
  "author": "Marcus R. Brown <git@mrbro.dev>",
  "license": "MIT",
  "dependencies": {
    "@actions/core": "1.10.1"
  },
  "devDependencies": {
    "@semantic-release/git": "10.0.1",
    "@types/jest": "29.5.8",
    "@types/node": "20.9.0",
    "@typescript-eslint/eslint-plugin": "6.11.0",
    "@typescript-eslint/parser": "6.11.0",
    "@vercel/ncc": "0.38.1",
    "conventional-changelog-conventionalcommits": "7.0.2",
    "eslint": "8.53.0",
    "eslint-plugin-jest": "27.6.0",
    "jest": "29.7.0",
    "js-yaml": "4.1.0",
    "prettier": "3.1.0",
    "semantic-release": "22.0.7",
    "ts-jest": "29.1.1",
    "typescript": "5.2.2"
  }
}<|MERGE_RESOLUTION|>--- conflicted
+++ resolved
@@ -1,12 +1,7 @@
 {
   "name": "@bfra.me/renovate-action",
-<<<<<<< HEAD
-  "packageManager": "yarn@4.0.1",
-  "version": "2.1.30",
-=======
   "packageManager": "yarn@4.0.2",
   "version": "0.0.0-development",
->>>>>>> 8bd5808d
   "private": true,
   "description": "GitHub Action for Self-Hosted Renovate",
   "main": "dist/index.js",
